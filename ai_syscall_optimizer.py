<<<<<<< HEAD
import os
import time
import threading
import numpy as np
from typing import Dict, List, Any
from dataclasses import dataclass, asdict
import psutil
from flask import Flask, jsonify, render_template
from groq import Groq
from dotenv import load_dotenv
from bcc import BPF

# Load environment variables
load_dotenv()

# Flask app setup
app = Flask(__name__)

@dataclass
class SyscallPerformanceRecord:
    name: str
    average_time: float
    execution_count: int
    variance: float
    peak_performance: float
    last_optimized: float
    resource_impact: Dict[str, float]

class AISystemCallOptimizer:
    def __init__(self, performance_threshold: float = 0.05, learning_rate: float = 0.1, groq_api_key: str = None):
        self.performance_records: Dict[str, SyscallPerformanceRecord] = {}
        self.optimization_history: List[Dict] = []
        self.performance_threshold = performance_threshold
        self.learning_rate = learning_rate
        self.lock = threading.Lock()
        self.global_resource_baseline = self._capture_system_resources()
        self.syscall_map = {0: "read", 1: "write", 2: "open", 3: "close"}  # Simplified; expand as needed
        if groq_api_key:
            self.groq_client = Groq(api_key=groq_api_key)
            print(f"Groq client initialized with API key: {groq_api_key[:5]}...")
        else:
            self.groq_client = None
            print("No Groq API key provided, falling back to rule-based strategy.")
        self.bpf = None
        self.start_ebpf_monitoring()
        threading.Thread(target=self.resource_monitoring_thread, daemon=True).start()

    def _capture_system_resources(self) -> Dict[str, float]:
        return {
            'cpu_percent': psutil.cpu_percent(interval=0.1),
            'memory_percent': psutil.virtual_memory().percent,
            'disk_io_percent': psutil.disk_usage('/').percent
        }

    def resource_monitoring_thread(self):
        while True:
            self.global_resource_baseline = self._capture_system_resources()
            time.sleep(1)  # Update baseline every second

    def start_ebpf_monitoring(self):
        # eBPF program to monitor system calls
        bpf_code = """
        #include <uapi/linux/ptrace.h>

        struct syscall_data_t {
            u32 pid;        // Process ID
            u64 ts;         // Timestamp (nanoseconds)
            u32 syscall_nr; // System call number
        };

        BPF_HASH(start_times, u32, u64);         // Map to store start times
        BPF_PERF_OUTPUT(events);                 // Output buffer to user space

        int trace_sys_enter(struct bpf_raw_tracepoint_args *ctx) {
            u32 pid = bpf_get_current_pid_tgid() >> 32;
            u64 ts = bpf_ktime_get_ns();
            start_times.update(&pid, &ts);
            return 0;
        }

        int trace_sys_exit(struct bpf_raw_tracepoint_args *ctx) {
            u32 pid = bpf_get_current_pid_tgid() >> 32;
            u64 *start_ts = start_times.lookup(&pid);
            if (start_ts == 0) return 0;

            struct syscall_data_t data = {};
            data.pid = pid;
            data.ts = bpf_ktime_get_ns() - *start_ts;
            data.syscall_nr = ctx->args[1];
            events.perf_submit(ctx, &data, sizeof(data));
            start_times.delete(&pid);
            return 0;
        }
        """
        self.bpf = BPF(text=bpf_code)
        self.bpf.attach_raw_tracepoint(tp="sys_enter", fn_name="trace_sys_enter")
        self.bpf.attach_raw_tracepoint(tp="sys_exit", fn_name="trace_sys_exit")

        def process_event(cpu, data, size):
            event = self.bpf["events"].event(data)
            syscall_name = self.syscall_map.get(event.syscall_nr, f"unknown_{event.syscall_nr}")
            execution_time = event.ts / 1e9  # Convert ns to seconds
            self.record_syscall_performance(syscall_name, execution_time)

        self.bpf["events"].open_perf_buffer(process_event)
        threading.Thread(target=self.poll_ebpf_events, daemon=True).start()

    def poll_ebpf_events(self):
        while True:
            self.bpf.perf_buffer_poll()

    def record_syscall_performance(self, syscall_name: str, execution_time: float):
        with self.lock:
            current_resources = self._capture_system_resources()
            resource_impact = {
                k: max(0, current_resources[k] - self.global_resource_baseline.get(k, 0))
                for k in current_resources
            }
            
            if syscall_name not in self.performance_records:
                self.performance_records[syscall_name] = SyscallPerformanceRecord(
                    name=syscall_name,
                    average_time=execution_time,
                    execution_count=1,
                    variance=0,
                    peak_performance=execution_time,
                    last_optimized=time.time(),
                    resource_impact=resource_impact
                )
            else:
                record = self.performance_records[syscall_name]
                total_executions = record.execution_count + 1
                new_average = (
                    record.average_time * record.execution_count + execution_time
                ) / total_executions
                variance = np.var([record.average_time, execution_time])
                
                aggregated_impact = {
                    k: (record.resource_impact.get(k, 0) * record.execution_count + 
                        resource_impact.get(k, 0)) / total_executions
                    for k in set(record.resource_impact) | set(resource_impact)
                }
                
                self.performance_records[syscall_name] = SyscallPerformanceRecord(
                    name=syscall_name,
                    average_time=new_average,
                    execution_count=total_executions,
                    variance=variance,
                    peak_performance=min(record.peak_performance, execution_time),
                    last_optimized=record.last_optimized,
                    resource_impact=aggregated_impact
                )

    def generate_optimization_strategy(self) -> List[Dict[str, Any]]:
        recommendations = []
        with self.lock:
            for syscall, record in self.performance_records.items():
                if (record.average_time > self.performance_threshold or 
                    any(impact > 50 for impact in record.resource_impact.values())):
                    recommendation = {
                        "syscall": syscall,
                        "current_performance": record.average_time,
                        "recommendation_type": self._get_recommendation_type(record),
                        "suggested_action": self._generate_mitigation_strategy(record),
                        "resource_impact": record.resource_impact
                    }
                    recommendations.append(recommendation)
            
            self.optimization_history.append({
                "timestamp": time.time(),
                "system_resources": self._capture_system_resources(),
                "recommendations": recommendations
            })
        return recommendations

    def _get_recommendation_type(self, record: SyscallPerformanceRecord) -> str:
        high_resource_impact = any(impact > 50 for impact in record.resource_impact.values())
        if high_resource_impact:
            return "CRITICAL_RESOURCE_BOTTLENECK"
        elif record.variance > record.average_time * 0.5:
            return "HIGH_VARIABILITY"
        elif record.average_time > self.performance_threshold * 2:
            return "SEVERE_PERFORMANCE_ISSUE"
        else:
            return "MODERATE_OPTIMIZATION"

    def _generate_mitigation_strategy(self, record: SyscallPerformanceRecord) -> str:
        if self.groq_client:
            prompt = f"""
You are an AI assistant specialized in system performance optimization. Based on the following performance data for a system call, suggest a specific and concise optimization strategy to improve its performance or reduce its resource usage. Provide a brief, actionable suggestion in plain text, in one or two sentences, without code or special formatting.

System Call: {record.name}
Average Execution Time: {record.average_time:.4f} seconds
Variance: {record.variance:.4f}
Peak Performance: {record.peak_performance:.4f} seconds
Resource Impacts:
- CPU: {record.resource_impact.get('cpu_percent', 0):.2f}%
- Memory: {record.resource_impact.get('memory_percent', 0):.2f}%
- Disk I/O: {record.resource_impact.get('disk_io_percent', 0):.2f}%
"""
            try:
                response = self.groq_client.chat.completions.create(
                    model="llama3-8b-8192",
                    messages=[
                        {"role": "system", "content": "You are an AI assistant specialized in system performance optimization. Provide your suggestions in plain text without code or special formatting."},
                        {"role": "user", "content": prompt}
                    ],
                    max_tokens=75,
                    temperature=0.7
                )
                suggestion = response.choices[0].message.content.strip()
                if suggestion:
                    suggestion = ' '.join(suggestion.split())
                    return suggestion
                else:
                    print("AI returned empty suggestion, falling back to rule-based strategy.")
            except Exception as e:
                print(f"Error generating strategy with Groq API: {e}")

        strategies = [
            f"Implement advanced caching for {record.name}",
            f"Optimize memory allocation for {record.name}",
            f"Implement adaptive batching for {record.name}",
            f"Create intelligent parallelization strategy for {record.name}",
            f"Apply machine learning-based optimization for {record.name}"
        ]
        resource_weights = {
            'cpu_percent': record.resource_impact.get('cpu_percent', 0),
            'memory_percent': record.resource_impact.get('memory_percent', 0),
            'disk_io_percent': record.resource_impact.get('disk_io_percent', 0)
        }
        max_resource_type = max(resource_weights, key=resource_weights.get)
        strategy_index = {
            'cpu_percent': 3,
            'memory_percent': 1,
            'disk_io_percent': 2
        }.get(max_resource_type, 0)
        return strategies[strategy_index]

    def get_performance_data(self) -> Dict[str, Any]:
        with self.lock:
            return {k: asdict(v) for k, v in self.performance_records.items()}

# Load API key and initialize optimizer
groq_api_key = os.environ.get("GROQ_API_KEY")
if not groq_api_key:
    print("Warning: GROQ_API_KEY not found in environment variables.")
syscall_optimizer = AISystemCallOptimizer(groq_api_key=groq_api_key)

@app.route('/')
def index():
    return render_template('index.html')

@app.route('/performance')
def get_performance():
    return jsonify(syscall_optimizer.get_performance_data())

@app.route('/recommendations')
def get_recommendations():
    return jsonify(syscall_optimizer.generate_optimization_strategy())

if __name__ == "__main__":
    port = int(os.environ.get("PORT", 5000))  # Default to 5000 locally
=======
import os
import time
import threading
import numpy as np
from typing import Dict, List, Any
from dataclasses import dataclass, asdict
import psutil
from flask import Flask, jsonify, render_template
from groq import Groq
from dotenv import load_dotenv

# Load environment variables
load_dotenv()

# Flask app setup
app = Flask(__name__)

@dataclass
class SyscallPerformanceRecord:
    name: str
    average_time: float
    execution_count: int
    variance: float
    peak_performance: float
    last_optimized: float
    resource_impact: Dict[str, float]

class AISystemCallOptimizer:
    def __init__(self, performance_threshold: float = 0.05, learning_rate: float = 0.1, groq_api_key: str = None):
        self.performance_records: Dict[str, SyscallPerformanceRecord] = {}
        self.optimization_history: List[Dict] = []
        self.performance_threshold = performance_threshold
        self.learning_rate = learning_rate
        self.lock = threading.Lock()
        self.global_resource_baseline = self._capture_system_resources()
        if groq_api_key:
            self.groq_client = Groq(api_key=groq_api_key)
            print(f"Groq client initialized with API key: {groq_api_key[:5]}...")
        else:
            self.groq_client = None
            print("No Groq API key provided, falling back to rule-based strategy.")

    def _capture_system_resources(self) -> Dict[str, float]:
        return {
            'cpu_percent': psutil.cpu_percent(interval=0.1),
            'memory_percent': psutil.virtual_memory().percent,
            'disk_io_percent': psutil.disk_usage('/').percent
        }

    def record_syscall_performance(self, syscall_name: str, execution_time: float):
        with self.lock:
            current_resources = self._capture_system_resources()
            resource_impact = {
                k: max(0, current_resources[k] - self.global_resource_baseline.get(k, 0))
                for k in current_resources
            }

            if syscall_name not in self.performance_records:
                self.performance_records[syscall_name] = SyscallPerformanceRecord(
                    name=syscall_name,
                    average_time=execution_time,
                    execution_count=1,
                    variance=0,
                    peak_performance=execution_time,
                    last_optimized=time.time(),
                    resource_impact=resource_impact
                )
            else:
                record = self.performance_records[syscall_name]
                total_executions = record.execution_count + 1
                new_average = (
                    record.average_time * record.execution_count + execution_time
                ) / total_executions
                variance = np.var([record.average_time, execution_time])

                aggregated_impact = {
                    k: (record.resource_impact.get(k, 0) * record.execution_count +
                        resource_impact.get(k, 0)) / total_executions
                    for k in set(record.resource_impact) | set(resource_impact)
                }

                self.performance_records[syscall_name] = SyscallPerformanceRecord(
                    name=syscall_name,
                    average_time=new_average,
                    execution_count=total_executions,
                    variance=variance,
                    peak_performance=min(record.peak_performance, execution_time),
                    last_optimized=record.last_optimized,
                    resource_impact=aggregated_impact
                )

    def generate_optimization_strategy(self) -> List[Dict[str, Any]]:
        recommendations = []
        with self.lock:
            for syscall, record in self.performance_records.items():
                if (record.average_time > self.performance_threshold or
                    any(impact > 50 for impact in record.resource_impact.values())):
                    recommendation = {
                        "syscall": syscall,
                        "current_performance": record.average_time,
                        "recommendation_type": self._get_recommendation_type(record),
                        "suggested_action": self._generate_mitigation_strategy(record),
                        "resource_impact": record.resource_impact
                    }
                    recommendations.append(recommendation)

            self.optimization_history.append({
                "timestamp": time.time(),
                "system_resources": self._capture_system_resources(),
                "recommendations": recommendations
            })
        return recommendations

    def _get_recommendation_type(self, record: SyscallPerformanceRecord) -> str:
        high_resource_impact = any(impact > 50 for impact in record.resource_impact.values())
        if high_resource_impact:
            return "CRITICAL_RESOURCE_BOTTLENECK"
        elif record.variance > record.average_time * 0.5:
            return "HIGH_VARIABILITY"
        elif record.average_time > self.performance_threshold * 2:
            return "SEVERE_PERFORMANCE_ISSUE"
        else:
            return "MODERATE_OPTIMIZATION"

    def _generate_mitigation_strategy(self, record: SyscallPerformanceRecord) -> str:
        if self.groq_client:
            prompt = f"""
You are an AI assistant specialized in system performance optimization. Based on the following performance data for a system call, suggest a specific and concise optimization strategy to improve its performance or reduce its resource usage. Provide a brief, actionable suggestion in plain text, in one or two sentences, without code or special formatting.

System Call: {record.name}
Average Execution Time: {record.average_time:.4f} seconds
Variance: {record.variance:.4f}
Peak Performance: {record.peak_performance:.4f} seconds
Resource Impacts:
- CPU: {record.resource_impact.get('cpu_percent', 0):.2f}%
- Memory: {record.resource_impact.get('memory_percent', 0):.2f}%
- Disk I/O: {record.resource_impact.get('disk_io_percent', 0):.2f}%
"""
            try:
                response = self.groq_client.chat.completions.create(
                    model="llama3-8b-8192",
                    messages=[
                        {"role": "system", "content": "You are an AI assistant specialized in system performance optimization. Provide your suggestions in plain text without code or special formatting."},
                        {"role": "user", "content": prompt}
                    ],
                    max_tokens=75,
                    temperature=0.7
                )
                suggestion = response.choices[0].message.content.strip()
                if suggestion:
                    suggestion = ' '.join(suggestion.split())
                    return suggestion
                else:
                    print("AI returned empty suggestion, falling back to rule-based strategy.")
            except Exception as e:
                print(f"Error generating strategy with Groq API: {e}")

        strategies = [
            f"Implement advanced caching for {record.name}",
            f"Optimize memory allocation for {record.name}",
            f"Implement adaptive batching for {record.name}",
            f"Create intelligent parallelization strategy for {record.name}",
            f"Apply machine learning-based optimization for {record.name}"
        ]
        resource_weights = {
            'cpu_percent': record.resource_impact.get('cpu_percent', 0),
            'memory_percent': record.resource_impact.get('memory_percent', 0),
            'disk_io_percent': record.resource_impact.get('disk_io_percent', 0)
        }
        max_resource_type = max(resource_weights, key=resource_weights.get)
        strategy_index = {
            'cpu_percent': 3,
            'memory_percent': 1,
            'disk_io_percent': 2
        }.get(max_resource_type, 0)
        return strategies[strategy_index]

    def get_performance_data(self) -> Dict[str, Any]:
        with self.lock:
            return {k: asdict(v) for k, v in self.performance_records.items()}

# Load API key and initialize optimizer
groq_api_key = os.environ.get("GROQ_API_KEY")
if not groq_api_key:
    print("Warning: GROQ_API_KEY not found in environment variables.")
syscall_optimizer = AISystemCallOptimizer(groq_api_key=groq_api_key)

@app.route('/')
def index():
    return render_template('index.html')

@app.route('/performance')
def get_performance():
    return jsonify(syscall_optimizer.get_performance_data())

@app.route('/recommendations')
def get_recommendations():
    return jsonify(syscall_optimizer.generate_optimization_strategy())

def simulation_thread():
    syscalls = ["read_file", "write_db", "compute_hash", "network_request"]
    while True:
        syscall = np.random.choice(syscalls)
        execution_time = np.random.uniform(0.01, 0.1)
        syscall_optimizer.record_syscall_performance(syscall, execution_time)
        time.sleep(np.random.uniform(0.5, 2))

# Start the simulation thread globally
threading.Thread(target=simulation_thread, daemon=True).start()

if __name__ == "__main__":
    # For local development only (Windows or otherwise)
    port = int(os.environ.get("PORT", 5001))  # Default to 5000 locally
>>>>>>> 1b496173
    app.run(host='0.0.0.0', port=port)<|MERGE_RESOLUTION|>--- conflicted
+++ resolved
@@ -1,4 +1,3 @@
-<<<<<<< HEAD
 import os
 import time
 import threading
@@ -42,74 +41,14 @@
         else:
             self.groq_client = None
             print("No Groq API key provided, falling back to rule-based strategy.")
-        self.bpf = None
-        self.start_ebpf_monitoring()
-        threading.Thread(target=self.resource_monitoring_thread, daemon=True).start()
-
+    
     def _capture_system_resources(self) -> Dict[str, float]:
         return {
             'cpu_percent': psutil.cpu_percent(interval=0.1),
             'memory_percent': psutil.virtual_memory().percent,
             'disk_io_percent': psutil.disk_usage('/').percent
         }
-
-    def resource_monitoring_thread(self):
-        while True:
-            self.global_resource_baseline = self._capture_system_resources()
-            time.sleep(1)  # Update baseline every second
-
-    def start_ebpf_monitoring(self):
-        # eBPF program to monitor system calls
-        bpf_code = """
-        #include <uapi/linux/ptrace.h>
-
-        struct syscall_data_t {
-            u32 pid;        // Process ID
-            u64 ts;         // Timestamp (nanoseconds)
-            u32 syscall_nr; // System call number
-        };
-
-        BPF_HASH(start_times, u32, u64);         // Map to store start times
-        BPF_PERF_OUTPUT(events);                 // Output buffer to user space
-
-        int trace_sys_enter(struct bpf_raw_tracepoint_args *ctx) {
-            u32 pid = bpf_get_current_pid_tgid() >> 32;
-            u64 ts = bpf_ktime_get_ns();
-            start_times.update(&pid, &ts);
-            return 0;
-        }
-
-        int trace_sys_exit(struct bpf_raw_tracepoint_args *ctx) {
-            u32 pid = bpf_get_current_pid_tgid() >> 32;
-            u64 *start_ts = start_times.lookup(&pid);
-            if (start_ts == 0) return 0;
-
-            struct syscall_data_t data = {};
-            data.pid = pid;
-            data.ts = bpf_ktime_get_ns() - *start_ts;
-            data.syscall_nr = ctx->args[1];
-            events.perf_submit(ctx, &data, sizeof(data));
-            start_times.delete(&pid);
-            return 0;
-        }
-        """
-        self.bpf = BPF(text=bpf_code)
-        self.bpf.attach_raw_tracepoint(tp="sys_enter", fn_name="trace_sys_enter")
-        self.bpf.attach_raw_tracepoint(tp="sys_exit", fn_name="trace_sys_exit")
-
-        def process_event(cpu, data, size):
-            event = self.bpf["events"].event(data)
-            syscall_name = self.syscall_map.get(event.syscall_nr, f"unknown_{event.syscall_nr}")
-            execution_time = event.ts / 1e9  # Convert ns to seconds
-            self.record_syscall_performance(syscall_name, execution_time)
-
-        self.bpf["events"].open_perf_buffer(process_event)
-        threading.Thread(target=self.poll_ebpf_events, daemon=True).start()
-
-    def poll_ebpf_events(self):
-        while True:
-            self.bpf.perf_buffer_poll()
-
+    
     def record_syscall_performance(self, syscall_name: str, execution_time: float):
         with self.lock:
             current_resources = self._capture_system_resources()
@@ -117,7 +56,7 @@
                 k: max(0, current_resources[k] - self.global_resource_baseline.get(k, 0))
                 for k in current_resources
             }
-            
+
             if syscall_name not in self.performance_records:
                 self.performance_records[syscall_name] = SyscallPerformanceRecord(
                     name=syscall_name,
@@ -135,13 +74,13 @@
                     record.average_time * record.execution_count + execution_time
                 ) / total_executions
                 variance = np.var([record.average_time, execution_time])
-                
+
                 aggregated_impact = {
-                    k: (record.resource_impact.get(k, 0) * record.execution_count + 
+                    k: (record.resource_impact.get(k, 0) * record.execution_count +
                         resource_impact.get(k, 0)) / total_executions
                     for k in set(record.resource_impact) | set(resource_impact)
                 }
-                
+
                 self.performance_records[syscall_name] = SyscallPerformanceRecord(
                     name=syscall_name,
                     average_time=new_average,
@@ -156,7 +95,7 @@
         recommendations = []
         with self.lock:
             for syscall, record in self.performance_records.items():
-                if (record.average_time > self.performance_threshold or 
+                if (record.average_time > self.performance_threshold or
                     any(impact > 50 for impact in record.resource_impact.values())):
                     recommendation = {
                         "syscall": syscall,
@@ -166,7 +105,7 @@
                         "resource_impact": record.resource_impact
                     }
                     recommendations.append(recommendation)
-            
+
             self.optimization_history.append({
                 "timestamp": time.time(),
                 "system_resources": self._capture_system_resources(),
@@ -261,220 +200,6 @@
     return jsonify(syscall_optimizer.generate_optimization_strategy())
 
 if __name__ == "__main__":
+    # For local development only (Windows or otherwise)
     port = int(os.environ.get("PORT", 5000))  # Default to 5000 locally
-=======
-import os
-import time
-import threading
-import numpy as np
-from typing import Dict, List, Any
-from dataclasses import dataclass, asdict
-import psutil
-from flask import Flask, jsonify, render_template
-from groq import Groq
-from dotenv import load_dotenv
-
-# Load environment variables
-load_dotenv()
-
-# Flask app setup
-app = Flask(__name__)
-
-@dataclass
-class SyscallPerformanceRecord:
-    name: str
-    average_time: float
-    execution_count: int
-    variance: float
-    peak_performance: float
-    last_optimized: float
-    resource_impact: Dict[str, float]
-
-class AISystemCallOptimizer:
-    def __init__(self, performance_threshold: float = 0.05, learning_rate: float = 0.1, groq_api_key: str = None):
-        self.performance_records: Dict[str, SyscallPerformanceRecord] = {}
-        self.optimization_history: List[Dict] = []
-        self.performance_threshold = performance_threshold
-        self.learning_rate = learning_rate
-        self.lock = threading.Lock()
-        self.global_resource_baseline = self._capture_system_resources()
-        if groq_api_key:
-            self.groq_client = Groq(api_key=groq_api_key)
-            print(f"Groq client initialized with API key: {groq_api_key[:5]}...")
-        else:
-            self.groq_client = None
-            print("No Groq API key provided, falling back to rule-based strategy.")
-
-    def _capture_system_resources(self) -> Dict[str, float]:
-        return {
-            'cpu_percent': psutil.cpu_percent(interval=0.1),
-            'memory_percent': psutil.virtual_memory().percent,
-            'disk_io_percent': psutil.disk_usage('/').percent
-        }
-
-    def record_syscall_performance(self, syscall_name: str, execution_time: float):
-        with self.lock:
-            current_resources = self._capture_system_resources()
-            resource_impact = {
-                k: max(0, current_resources[k] - self.global_resource_baseline.get(k, 0))
-                for k in current_resources
-            }
-
-            if syscall_name not in self.performance_records:
-                self.performance_records[syscall_name] = SyscallPerformanceRecord(
-                    name=syscall_name,
-                    average_time=execution_time,
-                    execution_count=1,
-                    variance=0,
-                    peak_performance=execution_time,
-                    last_optimized=time.time(),
-                    resource_impact=resource_impact
-                )
-            else:
-                record = self.performance_records[syscall_name]
-                total_executions = record.execution_count + 1
-                new_average = (
-                    record.average_time * record.execution_count + execution_time
-                ) / total_executions
-                variance = np.var([record.average_time, execution_time])
-
-                aggregated_impact = {
-                    k: (record.resource_impact.get(k, 0) * record.execution_count +
-                        resource_impact.get(k, 0)) / total_executions
-                    for k in set(record.resource_impact) | set(resource_impact)
-                }
-
-                self.performance_records[syscall_name] = SyscallPerformanceRecord(
-                    name=syscall_name,
-                    average_time=new_average,
-                    execution_count=total_executions,
-                    variance=variance,
-                    peak_performance=min(record.peak_performance, execution_time),
-                    last_optimized=record.last_optimized,
-                    resource_impact=aggregated_impact
-                )
-
-    def generate_optimization_strategy(self) -> List[Dict[str, Any]]:
-        recommendations = []
-        with self.lock:
-            for syscall, record in self.performance_records.items():
-                if (record.average_time > self.performance_threshold or
-                    any(impact > 50 for impact in record.resource_impact.values())):
-                    recommendation = {
-                        "syscall": syscall,
-                        "current_performance": record.average_time,
-                        "recommendation_type": self._get_recommendation_type(record),
-                        "suggested_action": self._generate_mitigation_strategy(record),
-                        "resource_impact": record.resource_impact
-                    }
-                    recommendations.append(recommendation)
-
-            self.optimization_history.append({
-                "timestamp": time.time(),
-                "system_resources": self._capture_system_resources(),
-                "recommendations": recommendations
-            })
-        return recommendations
-
-    def _get_recommendation_type(self, record: SyscallPerformanceRecord) -> str:
-        high_resource_impact = any(impact > 50 for impact in record.resource_impact.values())
-        if high_resource_impact:
-            return "CRITICAL_RESOURCE_BOTTLENECK"
-        elif record.variance > record.average_time * 0.5:
-            return "HIGH_VARIABILITY"
-        elif record.average_time > self.performance_threshold * 2:
-            return "SEVERE_PERFORMANCE_ISSUE"
-        else:
-            return "MODERATE_OPTIMIZATION"
-
-    def _generate_mitigation_strategy(self, record: SyscallPerformanceRecord) -> str:
-        if self.groq_client:
-            prompt = f"""
-You are an AI assistant specialized in system performance optimization. Based on the following performance data for a system call, suggest a specific and concise optimization strategy to improve its performance or reduce its resource usage. Provide a brief, actionable suggestion in plain text, in one or two sentences, without code or special formatting.
-
-System Call: {record.name}
-Average Execution Time: {record.average_time:.4f} seconds
-Variance: {record.variance:.4f}
-Peak Performance: {record.peak_performance:.4f} seconds
-Resource Impacts:
-- CPU: {record.resource_impact.get('cpu_percent', 0):.2f}%
-- Memory: {record.resource_impact.get('memory_percent', 0):.2f}%
-- Disk I/O: {record.resource_impact.get('disk_io_percent', 0):.2f}%
-"""
-            try:
-                response = self.groq_client.chat.completions.create(
-                    model="llama3-8b-8192",
-                    messages=[
-                        {"role": "system", "content": "You are an AI assistant specialized in system performance optimization. Provide your suggestions in plain text without code or special formatting."},
-                        {"role": "user", "content": prompt}
-                    ],
-                    max_tokens=75,
-                    temperature=0.7
-                )
-                suggestion = response.choices[0].message.content.strip()
-                if suggestion:
-                    suggestion = ' '.join(suggestion.split())
-                    return suggestion
-                else:
-                    print("AI returned empty suggestion, falling back to rule-based strategy.")
-            except Exception as e:
-                print(f"Error generating strategy with Groq API: {e}")
-
-        strategies = [
-            f"Implement advanced caching for {record.name}",
-            f"Optimize memory allocation for {record.name}",
-            f"Implement adaptive batching for {record.name}",
-            f"Create intelligent parallelization strategy for {record.name}",
-            f"Apply machine learning-based optimization for {record.name}"
-        ]
-        resource_weights = {
-            'cpu_percent': record.resource_impact.get('cpu_percent', 0),
-            'memory_percent': record.resource_impact.get('memory_percent', 0),
-            'disk_io_percent': record.resource_impact.get('disk_io_percent', 0)
-        }
-        max_resource_type = max(resource_weights, key=resource_weights.get)
-        strategy_index = {
-            'cpu_percent': 3,
-            'memory_percent': 1,
-            'disk_io_percent': 2
-        }.get(max_resource_type, 0)
-        return strategies[strategy_index]
-
-    def get_performance_data(self) -> Dict[str, Any]:
-        with self.lock:
-            return {k: asdict(v) for k, v in self.performance_records.items()}
-
-# Load API key and initialize optimizer
-groq_api_key = os.environ.get("GROQ_API_KEY")
-if not groq_api_key:
-    print("Warning: GROQ_API_KEY not found in environment variables.")
-syscall_optimizer = AISystemCallOptimizer(groq_api_key=groq_api_key)
-
-@app.route('/')
-def index():
-    return render_template('index.html')
-
-@app.route('/performance')
-def get_performance():
-    return jsonify(syscall_optimizer.get_performance_data())
-
-@app.route('/recommendations')
-def get_recommendations():
-    return jsonify(syscall_optimizer.generate_optimization_strategy())
-
-def simulation_thread():
-    syscalls = ["read_file", "write_db", "compute_hash", "network_request"]
-    while True:
-        syscall = np.random.choice(syscalls)
-        execution_time = np.random.uniform(0.01, 0.1)
-        syscall_optimizer.record_syscall_performance(syscall, execution_time)
-        time.sleep(np.random.uniform(0.5, 2))
-
-# Start the simulation thread globally
-threading.Thread(target=simulation_thread, daemon=True).start()
-
-if __name__ == "__main__":
-    # For local development only (Windows or otherwise)
-    port = int(os.environ.get("PORT", 5001))  # Default to 5000 locally
->>>>>>> 1b496173
     app.run(host='0.0.0.0', port=port)